# Standard library
import os

os.environ["OMP_NUM_THREADS"] = "1"
import logging
import pathlib
import pickle
import sys

# Third-party
from astropy.utils import iers

iers.conf.auto_download = False
import agama
import astropy.coordinates as coord
import astropy.table as at
import astropy.units as u
import gala.dynamics as gd
import gala.integrate as gi
import gala.potential as gp
import h5py
import numpy as np
from pyia import GaiaData
from schwimmbad.utils import batch_tasks

agama.setUnits(mass=u.Msun, length=u.kpc, time=u.Myr)
logger = logging.getLogger(__name__)
logging.basicConfig()


def worker_agama(task):
    (
        (i, j),
        idx,
        galcen,
        meta,
        gala_potential,
        agama_components,
        frame,
        cache_file,
        id_colname,
        ids,
    ) = task
    ids = ids[idx]
    galcen = galcen[idx]

    agama_pot = agama.Potential(*agama_components)

    w0 = gd.PhaseSpacePosition(galcen.cartesian)
    H = gp.Hamiltonian(gala_potential, frame)
    static_frame = gp.StaticFrame(H.units)

    logger.debug(f"Worker {i}-{j}: running {j-i} tasks now")

    # Set up data containers:
    all_data = {}
    for k, info in meta.items():
        if k == id_colname:
            all_data[k] = ids
        else:
            shape = (len(ids),) + info["shape"][1:]
            all_data[k] = np.full(shape, np.nan)

    act_finder = agama.ActionFinder(agama_pot)
    for n in range(len(galcen)):
        all_data[id_colname][n] = ids[n]
        all_data["xyz"][n] = galcen.data.xyz[:, n].to_value(meta["xyz"]["unit"])
        all_data["vxyz"][n] = galcen.velocity.d_xyz[:, n].to_value(meta["vxyz"]["unit"])
        all_data["flags"][n] = 0

        xv = np.squeeze(w0[n].w(gala_potential.units))
        try:
            act, ang, freq = act_finder(xv, angles=True)
        except Exception as e:
            logger.error(f"Failed to compute actions {i}\n{str(e)}")
            all_data["flags"][n] += 2**1
            continue

        act = act * u.kpc**2 / u.Myr
        freq = freq / u.Myr
        ang = ang * u.rad

        # Note: 4 is a magic number
        T = 4 * np.max(np.abs(2 * np.pi / freq).to(u.Gyr))
        try:
            orbit = H.integrate_orbit(
                w0[n],
                dt=0.5 * u.Myr,
                t1=0 * u.Myr,
                t2=T,
                Integrator=gi.DOPRI853Integrator,
            )
            orbit = orbit.to_frame(static_frame)
        except Exception as e:
            logger.error(f"Failed to integrate orbit {i+n}\n{str(e)}")
            all_data["flags"][n] += 2**2
            continue

        # Compute actions / frequencies / angles
        reorder = [0, 2, 1]
        all_data["actions"][n] = act[reorder].to_value(meta["actions"]["unit"])
        all_data["angles"][n] = ang[reorder].to_value(meta["angles"]["unit"])
        all_data["freqs"][n] = freq[reorder].to_value(
            meta["freqs"]["unit"], u.dimensionless_angles()
        )

        # L and E
        try:
            all_data["L"][n] = np.mean(
                orbit.angular_momentum().to_value(meta["L"]["unit"]), axis=1
            )
            all_data["E"][n] = np.mean(orbit.energy().to_value(meta["E"]["unit"]))
        except Exception as e:
            logger.error(f"Failed to compute E Lz for orbit {i+n}\n{e}")
            all_data["flags"][n] += 2**4

        # Other various things:
        try:
            rper = orbit.pericenter(approximate=True).to_value(meta["r_per"]["unit"])
            rapo = orbit.apocenter(approximate=True).to_value(meta["r_apo"]["unit"])

            all_data["R_guide"][n] = w0.guiding_radius(gala_potential).to_value(
                meta["R_guide"]["unit"]
            )

            all_data["z_max"][n] = orbit.zmax(approximate=True).to_value(
                meta["z_max"]["unit"]
            )
            all_data["r_per"][n] = rper
            all_data["r_apo"][n] = rapo
            all_data["ecc"][n] = (rapo - rper) / (rapo + rper)
        except Exception as e:
            logger.error(f"Failed to compute zmax peri apo for orbit {i+n}\n{e}")
            all_data["flags"][n] += 2**3

<<<<<<< HEAD
        # Lz and E
        try:
            all_data["L"][n] = np.mean(
                orbit.angular_momentum().to_value(meta["L"]["unit"]), axis=1
            )
            all_data["E"][n] = np.mean(orbit.energy().to_value(meta["E"]["unit"]))
        except Exception as e:
            logger.error(f"Failed to compute E Lz for orbit {i+n}\n{e}")
            all_data["flags"][n] += 2**4

        try:
            vc = gala_potential.circular_velocity(orbit.xyz)
            all_data["R_guide"][n] = all_data["L"][n][2] / np.median(vc)
        except Exception as e:
            logger.error(f"Failed to compute R_guide for orbit {i+n}\n{e}")
            all_data["flags"][n] += 2**5

=======
>>>>>>> 8fc67604
    return idx, cache_file, all_data


def callback(res):
    idx, cache_file, all_data = res

    logger.debug(f"Writing block {idx[0]}-{idx[-1]} to cache file")
    with h5py.File(cache_file, "r+") as f:
        for k in all_data:
            f[k][idx] = all_data[k]


def main(
    pool,
    source_file,
    overwrite=False,
    id_colname=None,
    dist_colname=None,
    dist_err_colname=None,
    rv_colname=None,
    rv_err_colname=None,
    galcen_filename=None,
    N_error_samples=0,
):
    logger.debug(f"Starting file {source_file}...")

    cache_path = pathlib.Path(__file__).parent / "../cache"
    cache_path = cache_path.resolve()
    cache_path.mkdir(exist_ok=True)

    source_file = pathlib.Path(source_file).resolve()

    # Global parameters

    gala_pot = gp.MilkyWayPotential2022()
    potential_name = "MilkyWayPotential2022"
    act_name = "agama"

    # Convert to Agama potential:
    agama_components = []
    for p in gala_pot["disk"].get_three_potentials().values():
        agama_components.append(
            dict(
                type="miyamotonagai",
                mass=p.parameters["m"].value,
                scaleradius=p.parameters["a"].value,
                scaleheight=p.parameters["b"].value,
            )
        )

    for k in ["bulge", "nucleus"]:
        p = gala_pot[k]
        agama_components.append(
            dict(
                type="dehnen",
                mass=p.parameters["m"].value,
                scaleradius=p.parameters["c"].value,
                gamma=1.0,
            )
        )

    p = gala_pot["halo"]
    agama_components.append(
        dict(
            type="nfw",
            mass=p.parameters["m"].value,
            scaleradius=p.parameters["r_s"].value,
        )
    )

    H = gp.Hamiltonian(gala_pot)

    if galcen_filename is None:
        galcen_frame = coord.Galactocentric(
            galcen_distance=8.275 * u.kpc, galcen_v_sun=[8.4, 251.8, 8.4] * u.km / u.s
        )
    else:
        with open(galcen_filename, "rb") as f:
            galcen_frame = pickle.load(f)

    source_name = source_file.name.split(".")[0]
    cache_file = cache_path / f"{source_name}-{potential_name}-{act_name}.hdf5"
    logger.debug(f"Writing to cache file {cache_file}".format(cache_file))

    galcen_cache_file = (
        cache_path / f"{source_name}-{potential_name}-{act_name}.galcen.pkl"
    )
    with open(galcen_cache_file, "wb") as f:
        pickle.dump(galcen_frame, f)

    # Load the source data table:
    g = GaiaData(at.QTable.read(source_file))

    mask = np.ones(len(g), dtype=bool)
    if id_colname is None:  # assumes gaia
        id_colname = "source_id"
        ids = g.source_id.astype("i8")
    else:
        ids = g.data[id_colname]

    if dist_colname is None:  # assumes gaia
        dist = coord.Distance(parallax=g.parallax, allow_negative=True)
        mask &= np.isfinite(dist)
    else:
        dist = g.data[dist_colname]
    mask &= dist > 0

    if rv_colname is None:  # assumes gaia
        if hasattr(g, "radial_velocity"):
            rv = g.radial_velocity
        elif hasattr(g, "dr2_radial_velocity"):
            rv = g.dr2_radial_velocity
        else:
            raise ValueError("Invalid radial velocity column or dataset")
        mask &= np.isfinite(rv)
    else:
        rv = g.data[rv_colname]

    if not hasattr(dist, "unit") or dist.unit == u.one or dist.unit is None:
        logger.warning("No distance unit specified in table - assuming kpc")
        dist = dist * u.kpc

    if not hasattr(rv, "unit") or rv.unit == u.one or rv.unit is None:
        logger.warning("No RV unit specified in table - assuming km/s")
        rv = rv * u.km / u.s

    # Get coordinates, and only keep good values:
    if ~np.all(mask):
        logger.warning(f"Filtering {len(mask) - mask.sum()} bad distance or RV values")

    if hasattr(dist, "filled"):
        dist = dist.filled(np.nan)
    if hasattr(rv, "filled"):
        rv = rv.filled(np.nan)
    c = g.get_skycoord(distance=u.Quantity(dist), radial_velocity=u.Quantity(rv))

    galcen = c.transform_to(galcen_frame)
    logger.debug("Data loaded...")

    Nstars = len(c)

    # Column metadata: map names to shapes
    meta = {
        id_colname: {
            "shape": (Nstars,),
            "dtype": g.data[id_colname].dtype,
            "fillvalue": None,
        },
        "xyz": {"shape": (Nstars, 3), "unit": u.kpc},
        "vxyz": {"shape": (Nstars, 3), "unit": u.km / u.s},
        # Frequencies, actions, and angles:
        "freqs": {"shape": (Nstars, 3), "unit": u.rad / u.Gyr},
        "actions": {"shape": (Nstars, 3), "unit": u.kpc * u.km / u.s},
        "angles": {"shape": (Nstars, 3), "unit": u.rad},
        # Orbit parameters:
        "R_guide": {"shape": (Nstars,), "unit": u.kpc},
        "z_max": {"shape": (Nstars,), "unit": u.kpc},
        "r_per": {"shape": (Nstars,), "unit": u.kpc},
        "r_apo": {"shape": (Nstars,), "unit": u.kpc},
        "ecc": {"shape": (Nstars,), "unit": u.one},
        "L": {"shape": (Nstars, 3), "unit": u.kpc * u.km / u.s},
        "E": {"shape": (Nstars,), "unit": (u.km / u.s) ** 2},
        "flags": {"shape": (Nstars,), "dtype": "i8", "fillvalue": -1},
    }

    # Make sure output file exists
    if not cache_file.exists() or overwrite:
        with h5py.File(cache_file, "w") as f:
            for name, info in meta.items():
                d = f.create_dataset(
                    name,
                    shape=info["shape"],
                    dtype=info.get("dtype", "f8"),
                    fillvalue=info.get("fillvalue", np.nan),
                )
                if "unit" in info:
                    d.attrs["unit"] = str(info["unit"])

            f["flags"][np.where(~mask)] = 1

    # If path exists, see what indices are not already done
    with h5py.File(cache_file, "r") as f:
        todo_idx = np.where((f["flags"][:] == -1) & mask)[0]

    logger.info(f"{len(todo_idx)} left to process")

    n_batches = min(8 * max(1, pool.size - 1), len(todo_idx))
    tasks = batch_tasks(
        n_batches=n_batches,
        arr=todo_idx,
        args=(
            galcen,
            meta,
            H.potential,
            agama_components,
            H.frame,
            cache_file,
            id_colname,
            ids,
        ),
    )
    for r in pool.map(worker_agama, tasks, callback=callback):
        pass

    pool.close()
    sys.exit(0)


if __name__ == "__main__":
    from argparse import ArgumentParser

    from threadpoolctl import threadpool_limits

    parser = ArgumentParser(description="")

    group = parser.add_mutually_exclusive_group()
    group.add_argument(
        "--nprocs",
        dest="n_procs",
        default=1,
        type=int,
        help="Number of processes (uses " "multiprocessing).",
    )
    group.add_argument(
        "--mpi",
        dest="mpi",
        default=False,
        action="store_true",
        help="Run with MPI.",
    )

    parser.add_argument("-f", "--file", dest="source_file", required=True)
    parser.add_argument(
        "-o",
        "--overwrite",
        dest="overwrite",
        action="store_true",
        default=False,
    )
    parser.add_argument(
        "-v",
        dest="verbose",
        default=False,
        action="store_true",
        help="Verbose mode.",
    )

    parser.add_argument("--id-col", dest="id_colname", default=None)
    parser.add_argument("--dist-col", dest="dist_colname", default=None)
    parser.add_argument("--dist-err-col", dest="dist_err_colname", default=None)
    parser.add_argument("--rv-err-col", dest="rv_err_colname", default=None)

    parser.add_argument("--n-error-samples", dest="N_error_samples", default=0)

    parser.add_argument("-g", "--galcen", dest="galcen_filename", default=None)

    args = parser.parse_args()

    if args.verbose:
        logger.setLevel(logging.DEBUG)
    else:
        logger.setLevel(logging.INFO)

    # deal with multiproc:
    if args.mpi:
        from schwimmbad.mpi import MPIPool

        Pool = MPIPool
        kw = dict()
    elif args.n_procs > 1:
        from schwimmbad import MultiPool

        Pool = MultiPool
        kw = dict(processes=args.n_procs)
    else:
        from schwimmbad import SerialPool

        Pool = SerialPool
        kw = dict()
    Pool = Pool
    Pool_kwargs = kw

    with threadpool_limits(limits=1, user_api="blas"):
        with Pool(**Pool_kwargs) as pool:
            main(
                pool,
                args.source_file,
                overwrite=args.overwrite,
                id_colname=args.id_colname,
                dist_colname=args.dist_colname,
                dist_err_colname=args.dist_err_colname,
                rv_colname=args.rv_colname,
                rv_err_colname=args.rv_err_colname,
                galcen_filename=args.galcen_filename,
                N_error_samples=args.N_error_samples,
            )<|MERGE_RESOLUTION|>--- conflicted
+++ resolved
@@ -133,26 +133,6 @@
             logger.error(f"Failed to compute zmax peri apo for orbit {i+n}\n{e}")
             all_data["flags"][n] += 2**3
 
-<<<<<<< HEAD
-        # Lz and E
-        try:
-            all_data["L"][n] = np.mean(
-                orbit.angular_momentum().to_value(meta["L"]["unit"]), axis=1
-            )
-            all_data["E"][n] = np.mean(orbit.energy().to_value(meta["E"]["unit"]))
-        except Exception as e:
-            logger.error(f"Failed to compute E Lz for orbit {i+n}\n{e}")
-            all_data["flags"][n] += 2**4
-
-        try:
-            vc = gala_potential.circular_velocity(orbit.xyz)
-            all_data["R_guide"][n] = all_data["L"][n][2] / np.median(vc)
-        except Exception as e:
-            logger.error(f"Failed to compute R_guide for orbit {i+n}\n{e}")
-            all_data["flags"][n] += 2**5
-
-=======
->>>>>>> 8fc67604
     return idx, cache_file, all_data
 
 
